<<<<<<< HEAD
#!/usr/bin/env python3
=======
#!/usr/bin/env python
import argparse
>>>>>>> 0609073c
import sys
import subprocess
import os
import io
import xml.etree.ElementTree as ET
from multiprocessing import Pool


verbose = True

DEFAULT_RULES_XML = '@XKB_CONFIG_ROOT@/rules/evdev.xml'

# Meson needs to fill this in so we can call the tool in the buildir.
EXTRA_PATH = '@MESON_BUILD_ROOT@'
os.environ['PATH'] = ':'.join([EXTRA_PATH, os.getenv('PATH')])


def noop_progress_bar(x, desc):
    return x


# The function generating the progress bar (if any).
progress_bar = noop_progress_bar
if os.isatty(sys.stdout.fileno()):
    try:
        from tqdm import tqdm
        progress_bar = tqdm

        verbose = False
    except ImportError:
        pass


def xkbcommontool(rmlvo):
    try:
        r = rmlvo.get('r', 'evdev')
        m = rmlvo.get('m', 'pc105')
        l = rmlvo.get('l', 'us')
        v = rmlvo.get('v', None)
        o = rmlvo.get('o', None)
        args = [
            'rmlvo-to-keymap',
            '--rules', r,
            '--model', m,
            '--layout', l,
        ]
        if v is not None:
            args += ['--variant', v]
        if o is not None:
            args += ['--options', o]

        success = True
        out = io.StringIO()
        if verbose:
            print(':: {}'.format(' '.join(args)), file=out)

        try:
            output = subprocess.check_output(args, stderr=subprocess.STDOUT,
                                             universal_newlines=True)
            if verbose:
                print(output, file=out)
        except subprocess.CalledProcessError as err:
            print('ERROR: Failed to compile: {}'.format(' '.join(args)), file=out)
            print(err.output, file=out)
            success = False

        return success, out.getvalue()
    except KeyboardInterrupt:
        pass


def xkbcomp(rmlvo):
    try:
        r = rmlvo.get('r', 'evdev')
        m = rmlvo.get('m', 'pc105')
        l = rmlvo.get('l', 'us')
        v = rmlvo.get('v', None)
        o = rmlvo.get('o', None)
        args = ['setxkbmap', '-print']
        if r is not None:
            args.append('-rules')
            args.append('{}'.format(r))
        if m is not None:
            args.append('-model')
            args.append('{}'.format(m))
        if l is not None:
            args.append('-layout')
            args.append('{}'.format(l))
        if v is not None:
            args.append('-variant')
            args.append('{}'.format(v))
        if o is not None:
            args.append('-option')
            args.append('{}'.format(o))

        success = True
        out = io.StringIO()
        if verbose:
            print(':: {}'.format(' '.join(args)), file=out)

        try:
            xkbcomp_args = ['xkbcomp', '-xkb', '-', '-']

            setxkbmap = subprocess.Popen(args, stdout=subprocess.PIPE)
            xkbcomp = subprocess.Popen(xkbcomp_args, stdin=setxkbmap.stdout,
                                       stdout=subprocess.PIPE, stderr=subprocess.PIPE,
                                       universal_newlines=True)
            setxkbmap.stdout.close()
            stdout, stderr = xkbcomp.communicate()
            if xkbcomp.returncode != 0:
                print('ERROR: Failed to compile: {}'.format(' '.join(args)), file=out)
                success = False
            if xkbcomp.returncode != 0 or verbose:
                print(stdout, file=out)
                print(stderr, file=out)

        # This catches setxkbmap errors.
        except subprocess.CalledProcessError as err:
            print('ERROR: Failed to compile: {}'.format(' '.join(args)), file=out)
            print(err.output, file=out)
            success = False

        return success, out.getvalue()
    except KeyboardInterrupt:
        pass


def parse(path):
    root = ET.fromstring(open(path).read())
    layouts = root.findall('layoutList/layout')

    options = [
        e.text
        for e in root.findall('optionList/group/option/configItem/name')
    ]

    combos = []
    for l in layouts:
        layout = l.find('configItem/name').text
        combos.append({'l': layout})

        variants = l.findall('variantList/variant')
        for v in variants:
            variant = v.find('configItem/name').text

            combos.append({'l': layout, 'v': variant})
            for option in options:
                combos.append({'l': layout, 'v': variant, 'o': option})

    return combos


def run(combos, tool, njobs):
    failed = False
    with Pool(njobs) as p:
        results = p.imap_unordered(tool, combos)
        for r in progress_bar(results, 'testing'):
            success, output = r
            if not success:
                failed = True
            if output:
                print(output, file=sys.stdout if success else sys.stderr)

    return failed


def main(args):
    tools = {
        'libxkbcommon': xkbcommontool,
        'xkbcomp': xkbcomp,
    }

    parser = argparse.ArgumentParser(
        description='Tool to test all layout/variant/option combinations.'
    )
    parser.add_argument('path', metavar='/path/to/evdev.xml',
                        nargs='?', type=str,
                        default=DEFAULT_RULES_XML,
                        help='Path to xkeyboard-config\'s evdev.xml')
    parser.add_argument('--tool', choices=tools.keys(),
                        type=str, default='libxkbcommon',
                        help='parsing tool to use')
    parser.add_argument('--jobs', '-j', type=int,
                        default=os.cpu_count() * 4,
                        help='number of processes to use')
    args = parser.parse_args()

    tool = tools[args.tool]

    combos = parse(args.path)
    failed = run(combos, tool, args.jobs)
    sys.exit(failed)


if __name__ == '__main__':
    try:
        main(sys.argv)
    except KeyboardInterrupt:
        print('Exiting after Ctrl+C')<|MERGE_RESOLUTION|>--- conflicted
+++ resolved
@@ -1,9 +1,5 @@
-<<<<<<< HEAD
 #!/usr/bin/env python3
-=======
-#!/usr/bin/env python
 import argparse
->>>>>>> 0609073c
 import sys
 import subprocess
 import os
