/***********************************************************
 * Copyright 1987, 1998  The Open Group
 *
 * Permission to use, copy, modify, distribute, and sell this software and its
 * documentation for any purpose is hereby granted without fee, provided that
 * the above copyright notice appear in all copies and that both that
 * copyright notice and this permission notice appear in supporting
 * documentation.
 *
 * The above copyright notice and this permission notice shall be included in
 * all copies or substantial portions of the Software.
 *
 * THE SOFTWARE IS PROVIDED "AS IS", WITHOUT WARRANTY OF ANY KIND, EXPRESS OR
 * IMPLIED, INCLUDING BUT NOT LIMITED TO THE WARRANTIES OF MERCHANTABILITY,
 * FITNESS FOR A PARTICULAR PURPOSE AND NONINFRINGEMENT.  IN NO EVENT SHALL THE
 * OPEN GROUP BE LIABLE FOR ANY CLAIM, DAMAGES OR OTHER LIABILITY, WHETHER IN
 * AN ACTION OF CONTRACT, TORT OR OTHERWISE, ARISING FROM, OUT OF OR IN
 * CONNECTION WITH THE SOFTWARE OR THE USE OR OTHER DEALINGS IN THE SOFTWARE.
 *
 * Except as contained in this notice, the name of The Open Group shall not be
 * used in advertising or otherwise to promote the sale, use or other dealings
 * in this Software without prior written authorization from The Open Group.
 *
 *
 * Copyright 1987 by Digital Equipment Corporation, Maynard, Massachusetts.
 *
 *                      All Rights Reserved
 *
 * Permission to use, copy, modify, and distribute this software and its
 * documentation for any purpose and without fee is hereby granted,
 * provided that the above copyright notice appear in all copies and that
 * both that copyright notice and this permission notice appear in
 * supporting documentation, and that the name of Digital not be
 * used in advertising or publicity pertaining to distribution of the
 * software without specific, written prior permission.
 *
 * DIGITAL DISCLAIMS ALL WARRANTIES WITH REGARD TO THIS SOFTWARE, INCLUDING
 * ALL IMPLIED WARRANTIES OF MERCHANTABILITY AND FITNESS, IN NO EVENT SHALL
 * DIGITAL BE LIABLE FOR ANY SPECIAL, INDIRECT OR CONSEQUENTIAL DAMAGES OR
 * ANY DAMAGES WHATSOEVER RESULTING FROM LOSS OF USE, DATA OR PROFITS,
 * WHETHER IN AN ACTION OF CONTRACT, NEGLIGENCE OR OTHER TORTIOUS ACTION,
 * ARISING OUT OF OR IN CONNECTION WITH THE USE OR PERFORMANCE OF THIS
 * SOFTWARE.
 *
 ******************************************************************/

/************************************************************
 * Copyright 1994 by Silicon Graphics Computer Systems, Inc.
 *
 * Permission to use, copy, modify, and distribute this
 * software and its documentation for any purpose and without
 * fee is hereby granted, provided that the above copyright
 * notice appear in all copies and that both that copyright
 * notice and this permission notice appear in supporting
 * documentation, and that the name of Silicon Graphics not be
 * used in advertising or publicity pertaining to distribution
 * of the software without specific prior written permission.
 * Silicon Graphics makes no representation about the suitability
 * of this software for any purpose. It is provided "as is"
 * without any express or implied warranty.
 *
 * SILICON GRAPHICS DISCLAIMS ALL WARRANTIES WITH REGARD TO THIS
 * SOFTWARE, INCLUDING ALL IMPLIED WARRANTIES OF MERCHANTABILITY
 * AND FITNESS FOR A PARTICULAR PURPOSE. IN NO EVENT SHALL SILICON
 * GRAPHICS BE LIABLE FOR ANY SPECIAL, INDIRECT OR CONSEQUENTIAL
 * DAMAGES OR ANY DAMAGES WHATSOEVER RESULTING FROM LOSS OF USE,
 * DATA OR PROFITS, WHETHER IN AN ACTION OF CONTRACT, NEGLIGENCE
 * OR OTHER TORTIOUS ACTION, ARISING OUT OF OR IN CONNECTION  WITH
 * THE USE OR PERFORMANCE OF THIS SOFTWARE.
 *
 ********************************************************/

#include "config.h"

#include <assert.h>
#include <inttypes.h>
#include <stdbool.h>
#include <string.h>

#include "atom.h"
#include "darray.h"
#include "utils.h"
#ifdef ENABLE_KEYMAP_SOCKET
#include <stdatomic.h>
#endif

/* FNV-1a (http://www.isthe.com/chongo/tech/comp/fnv/). */
static inline uint32_t
hash_buf(const char *string, size_t len)
{
    uint32_t hash = UINT32_C(2166136261);
    for (size_t i = 0; i < (len + 1) / 2; i++) {
        hash ^= (uint8_t) string[i];
        hash *= 0x01000193;
        hash ^= (uint8_t) string[len - 1 - i];
        hash *= 0x01000193;
    }
    return hash;
}

#ifndef ENABLE_KEYMAP_SOCKET
/*
 * The atom table is an insert-only linear probing hash table
 * mapping strings to atoms. Another array maps the atoms to
 * strings. The atom value is the position in the strings array.
 */
struct atom_table {
    xkb_atom_t *index;
    size_t index_size;
    darray(char *) strings;
};

struct atom_table *
atom_table_new(void)
{
    struct atom_table *table = calloc(1, sizeof(*table));
    if (!table)
        return NULL;

    darray_init(table->strings);
    darray_append(table->strings, NULL);
    table->index_size = 4;
    table->index = calloc(table->index_size, sizeof(*table->index));

    return table;
}

void
atom_table_free(struct atom_table *table)
{
    if (!table)
        return;

    char **string;
    darray_foreach(string, table->strings)
        free(*string);
    darray_free(table->strings);
    free(table->index);
    free(table);
}

const char *
atom_text(struct atom_table *table, xkb_atom_t atom)
{
    assert(atom < darray_size(table->strings));
    return darray_item(table->strings, atom);
}

xkb_atom_t
atom_intern(struct atom_table *table, const char *string, size_t len, bool add)
{
    if (darray_size(table->strings) > 0.80 * table->index_size) {
        table->index_size *= 2;
        table->index = realloc(table->index, table->index_size * sizeof(*table->index));
        memset(table->index, 0, table->index_size * sizeof(*table->index));
        for (size_t j = 1; j < darray_size(table->strings); j++) {
            const char *s = darray_item(table->strings, j);
            uint32_t hash = hash_buf(s, strlen(s));
            for (size_t i = 0; i < table->index_size; i++) {
                size_t index_pos = (hash + i) & (table->index_size - 1);
                if (index_pos == 0)
                    continue;

                xkb_atom_t atom = table->index[index_pos];
                if (atom == XKB_ATOM_NONE) {
                    table->index[index_pos] = j;
                    break;
                }
            }
        }
    }

    uint32_t hash = hash_buf(string, len);
    for (size_t i = 0; i < table->index_size; i++) {
        size_t index_pos = (hash + i) & (table->index_size - 1);
        if (index_pos == 0)
            continue;

        xkb_atom_t existing_atom = table->index[index_pos];
        if (existing_atom == XKB_ATOM_NONE) {
            if (add) {
                xkb_atom_t new_atom = darray_size(table->strings);
                darray_append(table->strings, strndup(string, len));
                table->index[index_pos] = new_atom;
                return new_atom;
            } else {
                return XKB_ATOM_NONE;
            }
        }

        const char *existing_value = darray_item(table->strings, existing_atom);
        if (strncmp(existing_value, string, len) == 0 && existing_value[len] == '\0')
            return existing_atom;
    }

    assert(!"couldn't find an empty slot during probing");
<<<<<<< HEAD
    return XKB_ATOM_NONE;
}
=======
}

#else

struct atom_table {
    size_t size;
    _Atomic(char *) *strings;
};

struct atom_table *
atom_table_new(size_t size_log2)
{
    struct atom_table *table = calloc(1, sizeof(*table));
    if (!table)
        return NULL;
    size_t size = 1u << size_log2;
    table->size = size;
    table->strings = calloc(size, sizeof(char*));
    return table;
}

void
atom_table_free(struct atom_table *table)
{
    if (!table)
        return;

    size_t count = 0;
    for (size_t k = 0 ; k < table->size; k++) {
        if (table->strings[k]) {
            free(table->strings[k]);
            count++;
        }
    }
    free(table->strings);
    free(table);
}


xkb_atom_t
atom_intern(struct atom_table *table, const char *string, size_t len, bool add)
{

    uint32_t hash = hash_buf(string, len);
    char *new_value = NULL;
    for (size_t i = 0; i < table->size; i++) {
        xkb_atom_t index_pos = (hash + i) & (table->size - 1);
        if (index_pos == XKB_ATOM_NONE)
            continue;

        char *existing_value = atomic_load_explicit(&table->strings[index_pos],
                                                    memory_order_acquire);

        /* Check if there is a value at the current index */
        if (!existing_value) {
            /* No value defined. Check if we are allowed to add one */
            if (!add)
                return XKB_ATOM_NONE;

            /*
             * Prepare addition: duplicate string.
             * Warning: This may not be our first attempt!
             */
            if (!new_value)
                new_value = strndup(string, len);
            if (!new_value) {
                /* Failed memory allocation */
                // FIXME: error handling?
                return XKB_ATOM_NONE;
            }
            /* Try to register a new entry */
            if (atomic_compare_exchange_strong_explicit(
                    &table->strings[index_pos], &existing_value, new_value,
                    memory_order_release, memory_order_acquire)) {
                return index_pos;
            }
            /*
             * We were not fast enough to take the spot.
             * But maybe the newly added value is our value, so read it again.
             */
            existing_value = atomic_load_explicit(&table->strings[index_pos],
                                                  memory_order_acquire);
        }

        /* Check the value are equal */
        if (strncmp(existing_value, string, len) == 0 &&
            existing_value[len] == '\0') {
            /* We may have tried unsuccessfully to add the string */
            free(new_value);
            return index_pos;
        }
        /* Hash collision: try next atom */
    }

    free(new_value);
    assert(!"couldn't find an empty slot during probing");
}

const char *
atom_text(struct atom_table *table, xkb_atom_t atom)
{
    assert(atom < table->size);
    return table->strings[atom];
}

#endif
>>>>>>> dfca8b80
<|MERGE_RESOLUTION|>--- conflicted
+++ resolved
@@ -194,10 +194,7 @@
     }
 
     assert(!"couldn't find an empty slot during probing");
-<<<<<<< HEAD
     return XKB_ATOM_NONE;
-}
-=======
 }
 
 #else
@@ -303,5 +300,4 @@
     return table->strings[atom];
 }
 
-#endif
->>>>>>> dfca8b80
+#endif