--- conflicted
+++ resolved
@@ -23,18 +23,6 @@
  THE USE OR PERFORMANCE OF THIS SOFTWARE.
 
  ********************************************************/
-
-<<<<<<< HEAD
-#include <X11/keysym.h>
-=======
-#include "xkbcomp.h"
-#include "xkballoc.h"
-#include "xkbmisc.h"
-#include "expr.h"
-#include "parseutils.h"
-
-#include <stdlib.h>
->>>>>>> ace1e5df
 
 #include "xkbcomp-priv.h"
 #include "parseutils.h"
